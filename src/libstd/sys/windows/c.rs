--- conflicted
+++ resolved
@@ -133,11 +133,7 @@
     use intrinsics::{atomic_store_relaxed, transmute};
     use libc::types::os::arch::extra::{LPCWSTR, HMODULE, LPCSTR, LPVOID};
     use prelude::v1::*;
-<<<<<<< HEAD
-
     use c_str::ToCStr;
-=======
->>>>>>> bc83a009
 
     extern "system" {
         fn GetModuleHandleW(lpModuleName: LPCWSTR) -> HMODULE;
